--- conflicted
+++ resolved
@@ -189,13 +189,8 @@
             catch (SKException ex)
             {
                 const string Message = "Something went wrong while rendering the semantic function" +
-<<<<<<< HEAD
-                                       " or while executing the text completion. Function: {0}.{1}. Error: {2}.";
-                log?.LogError(ex, Message, skillName, functionName, ex.Message);
-=======
                                        " or while executing the text completion. Function: {0}.{1}. Error: {2}. Details: {3}";
-                logger?.LogError(ex, Message, skillName, functionName, ex.Message, ex.Detail);
->>>>>>> 53a3a846
+                logger?.LogError(ex, Message, skillName, functionName, ex.Message, ex.Message);
                 context.Fail(ex.Message, ex);
             }
             catch (Exception ex) when (!ex.IsCriticalException())
