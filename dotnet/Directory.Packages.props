--- conflicted
+++ resolved
@@ -9,13 +9,6 @@
     <PackageVersion Include="Azure.Identity" Version="1.9.0" />
     <PackageVersion Include="Azure.Search.Documents" Version="11.5.0-beta.2" />
     <PackageVersion Include="Microsoft.Bcl.HashCode" Version="[1.1.0, )" />
-<<<<<<< HEAD
-    <PackageVersion Include="Microsoft.CSharp" Version="4.7.0" />
-    <PackageVersion Include="System.Linq.Async" Version="[6.0.1, )" />
-    <PackageVersion Include="System.Text.Json" Version="[6.0.0, )" />
-    <PackageVersion Include="Azure.AI.OpenAI" Version="[1.0.0-beta.5, )" />
-    
-=======
     <PackageVersion Include="Microsoft.Bcl.AsyncInterfaces" Version="6.0.0" />
     <PackageVersion Include="Microsoft.Extensions.Http" Version="6.0.0" />
     <PackageVersion Include="NRedisStack" Version="0.8.0" />
@@ -23,7 +16,6 @@
     <PackageVersion Include="Polly" Version="7.2.4" />
     <PackageVersion Include="System.Linq.Async" Version="6.0.1" />
     <PackageVersion Include="System.Text.Json" Version="6.0.8" />
->>>>>>> a2d7ee72
     <!-- Microsoft.Extensions.Logging -->
     <PackageVersion Include="Microsoft.Extensions.Logging.Abstractions" Version="6.0.4" />
     <PackageVersion Include="Microsoft.Extensions.Logging.Console" Version="6.0.0" />
