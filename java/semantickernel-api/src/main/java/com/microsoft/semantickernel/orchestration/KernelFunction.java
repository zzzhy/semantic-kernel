// Copyright (c) Microsoft. All rights reserved.
package com.microsoft.semantickernel.orchestration;

import com.microsoft.semantickernel.Kernel;
import com.microsoft.semantickernel.Todo;
import com.microsoft.semantickernel.builders.Buildable;
import com.microsoft.semantickernel.hooks.KernelHooks;
import com.microsoft.semantickernel.orchestration.contextvariables.ContextVariable;
import com.microsoft.semantickernel.orchestration.contextvariables.ContextVariableType;
import com.microsoft.semantickernel.semanticfunctions.InputVariable;
import com.microsoft.semantickernel.semanticfunctions.OutputVariable;
import com.microsoft.semantickernel.semanticfunctions.PromptTemplate;
import com.microsoft.semantickernel.semanticfunctions.PromptTemplateFactory;
import java.util.Collections;
import java.util.HashMap;
import java.util.List;
import java.util.Map;
import javax.annotation.Nullable;
import reactor.core.publisher.Mono;

/**
 * Semantic Kernel callable function interface
 *
 * @param <T> The type of the result of the function
 */
// TODO: add example of using ContextVariableType to class documentation
public abstract class KernelFunction<T> implements Buildable {

    /// <summary>
    /// Gets the metadata describing the function.
    /// </summary>
    /// <returns>An instance of <see cref="KernelFunctionMetadata"/> describing the function</returns>
    private final KernelFunctionMetadata<?> metadata;

    /// <summary>
    /// Gets the prompt execution settings.
    /// </summary>
    @Nullable
    private final Map<String, PromptExecutionSettings> executionSettings;

    protected KernelFunction(
        KernelFunctionMetadata<?> metadata,
        @Nullable
        Map<String, PromptExecutionSettings> executionSettings) {
        this.metadata = metadata;
        this.executionSettings = new HashMap<>();
        if (executionSettings != null) {
            this.executionSettings.putAll(executionSettings);
        }
    }

    /**
     * @return The name of the skill that this function is within
     */
    public String getSkillName() {
        return metadata.getName();
    }

    /**
     * @return The name of this function
     */
    public String getName() {
        return metadata.getName();
    }

    /**
     * @return A description of the function
     */
    @Nullable
    public String getDescription() {
        return metadata.getDescription();
    }

    /**
     * Create a string for generating an embedding for a function.
     *
     * @return A string for generating an embedding for a function.
     */
    public String toEmbeddingString() {
        throw new Todo();
    }

    /**
     * Create a manual-friendly string for a function.
     *
     * @param includeOutputs Whether to include function outputs in the string.
     * @return A manual-friendly string for a function.
     */
    public String toManualString(boolean includeOutputs) {
        throw new Todo();
    }

    public Map<String, PromptExecutionSettings> getExecutionSettings() {
        return Collections.unmodifiableMap(executionSettings);
    }

    public KernelFunctionMetadata<?> getMetadata() {
        return metadata;
    }

    /**
     * Invokes this KernelFunction.
     * <p>
     * If the {@code variableType} parameter is provided, the {@link ContextVarialbeType} is used to
     * convert the result of the function to the the appropriate {@link FunctionResultType}. The
     * {@code variableType} is not required for converting well-known types such as {@link String}
     * and {@link Integer} which have pre-defined {@code ContextVariableType}s.
     * <p>
     * The {@link InvocationContext} allows for customization of the behavior of function, including
     * the ability to pass in {@link KernelHooks} {@link PromptExecutionSettings}, and
     * {@link ToolCallBehavior}.
     * <p>
     * The difference between calling the {@code KernelFunction.invokeAsync} method directly and
     * calling the {@code Kernel.invokeAsync} method is that the latter adds the
     * {@link KernelHooks#getGlobalHooks() global KernelHooks} (if any) to the
     * {@link InvocationContext}. Calling {@code KernelFunction.invokeAsync} directly does not add
     * the global hooks.
     *
     * @param kernel            The Kernel containing services, plugins, and other state for use
     *                          throughout the operation.
     * @param arguments         The arguments to pass to the function's invocation
     * @param variableType      The type of the {@link ContextVariable} returned in the
     *                          {@link FunctionResult}
     * @param invocationContext The arguments to pass to the function's invocation
     * @return The result of the function's execution.
     * @see FunctionResult#getResultVariable()
     */
    protected abstract Mono<FunctionResult<T>> invokeAsync(
        Kernel kernel,
        @Nullable KernelFunctionArguments arguments,
        @Nullable ContextVariableType<T> variableType,
        @Nullable InvocationContext invocationContext);

<<<<<<< HEAD
    public FunctionInvocation<T> invokeAsync(Kernel kernel) {
        return new FunctionInvocation<>(kernel, this);
    }

=======
>>>>>>> 8ba1ac05
    public interface FromPromptBuilder<T> {

        FromPromptBuilder<T> withName(@Nullable String name);

        FromPromptBuilder<T> withInputParameters(
            @Nullable List<InputVariable> inputVariables);

        FromPromptBuilder<T> withPromptTemplate(
            @Nullable PromptTemplate promptTemplate);

        FromPromptBuilder<T> withExecutionSettings(
            @Nullable
            Map<String, PromptExecutionSettings> executionSettings);

        FromPromptBuilder<T> withDefaultExecutionSettings(
            @Nullable
            PromptExecutionSettings executionSettings);

        FromPromptBuilder<T> withDescription(@Nullable String description);

        FromPromptBuilder<T> withTemplate(@Nullable String template);

        KernelFunction<T> build();

        FromPromptBuilder<T> withTemplateFormat(String templateFormat);

        FromPromptBuilder<T> withOutputVariable(@Nullable OutputVariable outputVariable);

        FromPromptBuilder<T> withOutputVariable(@Nullable String description, String type);


        FromPromptBuilder<T> withPromptTemplateFactory(
            @Nullable PromptTemplateFactory promptTemplateFactory);
    }
}<|MERGE_RESOLUTION|>--- conflicted
+++ resolved
@@ -1,5 +1,12 @@
 // Copyright (c) Microsoft. All rights reserved.
 package com.microsoft.semantickernel.orchestration;
+
+import java.util.Collections;
+import java.util.HashMap;
+import java.util.List;
+import java.util.Map;
+
+import javax.annotation.Nullable;
 
 import com.microsoft.semantickernel.Kernel;
 import com.microsoft.semantickernel.Todo;
@@ -11,11 +18,7 @@
 import com.microsoft.semantickernel.semanticfunctions.OutputVariable;
 import com.microsoft.semantickernel.semanticfunctions.PromptTemplate;
 import com.microsoft.semantickernel.semanticfunctions.PromptTemplateFactory;
-import java.util.Collections;
-import java.util.HashMap;
-import java.util.List;
-import java.util.Map;
-import javax.annotation.Nullable;
+
 import reactor.core.publisher.Mono;
 
 /**
@@ -131,13 +134,10 @@
         @Nullable ContextVariableType<T> variableType,
         @Nullable InvocationContext invocationContext);
 
-<<<<<<< HEAD
     public FunctionInvocation<T> invokeAsync(Kernel kernel) {
         return new FunctionInvocation<>(kernel, this);
     }
 
-=======
->>>>>>> 8ba1ac05
     public interface FromPromptBuilder<T> {
 
         FromPromptBuilder<T> withName(@Nullable String name);
