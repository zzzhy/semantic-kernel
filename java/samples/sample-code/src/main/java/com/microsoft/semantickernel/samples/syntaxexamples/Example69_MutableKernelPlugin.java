--- conflicted
+++ resolved
@@ -27,13 +27,8 @@
         KernelPlugin plugin = new KernelPlugin("Plugin", "Mutable plugin", null);
         plugin.addFunction(KernelFunction.createFromMethod(
             Time.class.getMethod("date"), new Time())
-<<<<<<< HEAD
-            .withFunctionName("dateFunction")
-            .build());
-=======
                 .withFunctionName("dateFunction")
                 .build());
->>>>>>> d9304382
 
         Kernel kernel = Kernel.builder().build();
         kernel.addPlugin(plugin);
